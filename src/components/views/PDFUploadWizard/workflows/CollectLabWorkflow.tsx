'use client'

import React, { useState } from 'react'
import { useRouter } from 'next/navigation'
import { Stepper, type Step } from '@/components/ui/stepper'
import { ShadcnWrapper } from '@/components/ShadcnWrapper'
import { Button } from '@/components/ui/button'
import { Badge } from '@/components/ui/badge'
import { ChevronRight, ChevronLeft, Check, User, CheckCircle2, XCircle } from 'lucide-react'
import { useStore } from '@tanstack/react-form'
import { useAppForm } from '@/blocks/Form/hooks/form'
import { useFormStepper } from '@/app/(frontend)/register/hooks/useFormStepper'
import { VerifyClientFieldGroup } from '../field-groups/VerifyClientFieldGroup'
import { VerifyMedicationsFieldGroup } from '../field-groups/VerifyMedicationsFieldGroup'
import { CollectionDetailsFieldGroup } from '../field-groups/CollectionDetailsFieldGroup'
import { ReviewCollectionEmailsFieldGroup } from '../field-groups/ReviewCollectionEmailsFieldGroup'
import { z } from 'zod'
import { verifyClientFieldSchema } from '../field-groups/VerifyClientFieldGroup'
import { verifyMedicationsFieldSchema } from '../field-groups/VerifyMedicationsFieldGroup'
import { collectionDetailsFieldSchema } from '../field-groups/CollectionDetailsFieldGroup'
import { reviewCollectionEmailsFieldSchema } from '../field-groups/ReviewCollectionEmailsFieldGroup'
import { createCollectionWithEmailReview, updateClientMedications } from '../actions'
import { toast } from 'sonner'
import { Card, CardContent } from '@/components/ui/card'
import { Avatar, AvatarFallback, AvatarImage } from '@/components/ui/avatar'
import { format } from 'date-fns'
import { wizardContainerStyles, wizardWrapperStyles } from '../styles'
import { cn } from '@/utilities/cn'
import { WizardHeader } from '../components/WizardHeader'

// Step schemas
const verifyClientSchema = z.object({
  clientData: verifyClientFieldSchema,
})

const verifyMedicationsSchema = z.object({
  medicationsData: verifyMedicationsFieldSchema,
})

const collectionDetailsSchema = z.object({
  collectionDetails: collectionDetailsFieldSchema,
})

const confirmSchema = z.object({
  confirmData: z.object({
    confirmed: z.boolean(),
  }),
})

const reviewEmailsSchema = z.object({
  reviewEmailsData: reviewCollectionEmailsFieldSchema,
})

const stepSchemas = [
  verifyClientSchema,
  verifyMedicationsSchema,
  collectionDetailsSchema,
  confirmSchema,
  reviewEmailsSchema,
]

// Complete form schema
const completeCollectLabSchema = z.object({
  clientData: verifyClientFieldSchema,
  medicationsData: verifyMedicationsFieldSchema,
  collectionDetails: collectionDetailsFieldSchema,
  confirmData: z.object({
    confirmed: z.boolean(),
  }),
  reviewEmailsData: reviewCollectionEmailsFieldSchema,
})

type CollectLabFormType = z.infer<typeof completeCollectLabSchema>

interface CollectLabWorkflowProps {
  onBack: () => void
}

export function CollectLabWorkflow({ onBack }: CollectLabWorkflowProps) {
  const router = useRouter()
  const [completedTestId, setCompletedTestId] = useState<string | null>(null)

  const handleComplete = (testId: string) => {
    setCompletedTestId(testId)
  }

  const formOpts = {
    defaultValues: {
      clientData: {
        id: '',
        firstName: '',
        lastName: '',
        middleInitial: null,
        email: '',
        dob: null,
        headshot: null,
        matchType: 'fuzzy' as const,
        score: 0,
      },
      medicationsData: {
        verified: true,
        medications: [],
      },
      collectionDetails: {
        testType: '11-panel-lab' as const,
        collectionDate: new Date().toISOString().split('T')[0],
        collectionTime: new Date().toTimeString().slice(0, 5),
        breathalyzerTaken: false,
        breathalyzerResult: null,
      },
      confirmData: {
        confirmed: false,
      },
      reviewEmailsData: {
        clientEmailEnabled: false, // No client emails for collection
        clientRecipients: [],
        referralEmailEnabled: true, // Only referral emails for collection notification
        referralRecipients: [],
        previewsLoaded: false,
      },
    },
    onSubmit: async ({ value }: { value: CollectLabFormType }) => {
      try {
        // Update client medications if provided
        if (value.medicationsData.medications && value.medicationsData.medications.length >= 0) {
          const medicationUpdateResult = await updateClientMedications(
            value.clientData.id,
            value.medicationsData.medications,
          )
          if (!medicationUpdateResult.success) {
            toast.error('Failed to update medications')
            throw new Error(medicationUpdateResult.error || 'Failed to update medications')
          }
        }

        // Combine date and time
        const dateTimeStr = `${value.collectionDetails.collectionDate} ${value.collectionDetails.collectionTime}`
        const collectionDate = new Date(dateTimeStr).toISOString()

        // Create collection with email review
        const result = await createCollectionWithEmailReview(
          {
            clientId: value.clientData.id,
            testType: value.collectionDetails.testType,
            collectionDate,
            breathalyzerTaken: value.collectionDetails.breathalyzerTaken ?? false,
            breathalyzerResult: value.collectionDetails.breathalyzerResult ?? null,
          },
          {
            referralEmailEnabled: value.reviewEmailsData.referralEmailEnabled,
            referralRecipients: value.reviewEmailsData.referralRecipients,
          },
        )

        if (result.success && result.testId) {
          handleComplete(result.testId)
        } else {
          throw new Error(result.error || 'Failed to create collection record')
        }
      } catch (error: any) {
        console.error('Error creating collection:', error)
        throw error
      }
    },
  }

  const form = useAppForm(formOpts)

  const { currentStep, isLastStep, handleNextStepOrSubmit, handleCancelOrBack, setCurrentStep } =
    useFormStepper(stepSchemas)

  const isSubmitting = useStore(form.store, (state) => state.isSubmitting)

  const handleNext = async () => {
    await handleNextStepOrSubmit(form)
    window.scrollTo({ top: 0, behavior: 'smooth' })
  }

  const handlePrevious = () => {
    if (currentStep === 1) {
      onBack()
    } else {
      handleCancelOrBack({
        onBack: () => {},
      })
      window.scrollTo({ top: 0, behavior: 'smooth' })
    }
  }

  const handleStepClick = (stepId: string) => {
    const stepIndex = steps.findIndex((s) => s.id === stepId)
    if (stepIndex !== -1 && stepIndex < currentStep - 1) {
      setCurrentStep(stepIndex + 1)
      window.scrollTo({ top: 0, behavior: 'smooth' })
    }
  }

  const steps: Step[] = [
    { id: 'verify-client', label: 'Client' },
    { id: 'verify-medications', label: 'Medications' },
    { id: 'collection-details', label: 'Details' },
    { id: 'confirm', label: 'Confirm' },
    { id: 'review-emails', label: 'Emails' },
  ]

  const stepMapping: Record<number, string> = {
    1: 'verify-client',
    2: 'verify-medications',
    3: 'collection-details',
    4: 'confirm',
    5: 'review-emails',
  }

  const currentStepId = stepMapping[currentStep]

  // Get form values for confirmation
  const formValues = useStore(form.store, (state) => state.values)

  // Show completion screen if collection was created successfully
  if (completedTestId) {
    return (
      <ShadcnWrapper className={wizardWrapperStyles.completion}>
        <div className="mb-8 flex flex-col items-center text-center">
          <div className="mb-4 flex h-16 w-16 items-center justify-center rounded-full bg-green-100">
            <Check className="h-8 w-8 text-green-600" />
          </div>
          <h1 className="mb-2 text-3xl font-bold tracking-tight">
            Collection Recorded Successfully!
          </h1>
          <p className="text-muted-foreground">
            The specimen collection has been recorded and notification email has been sent.
          </p>
        </div>

        <div className="flex flex-col gap-3 sm:flex-row">
          <Button onClick={onBack} size="lg">
            Start New Workflow
          </Button>
          <Button
            onClick={() => router.push(`/admin/collections/drug-tests/${completedTestId}`)}
            variant="outline"
            size="lg"
          >
            View Collection
          </Button>
        </div>
      </ShadcnWrapper>
    )
  }

  return (
    <ShadcnWrapper className={wizardWrapperStyles.workflow}>
      <div className={wizardWrapperStyles.header}>
        <WizardHeader
          title="Collect Lab Specimen"
          description="Record specimen collection for laboratory testing"
        />
      </div>

      <div className={wizardWrapperStyles.stepper}>
        <Stepper steps={steps} currentStepId={currentStepId} onStepClick={handleStepClick} />
      </div>

      <form
        onSubmit={(e) => {
          e.preventDefault()
          e.stopPropagation()
        }}
        className="flex flex-1 flex-col"
      >
        <div className="wizard-content mb-8 flex-1">
          {currentStep === 1 && (
            <VerifyClientFieldGroup form={form} fields="clientData" title="Select Client" />
          )}

          {currentStep === 2 && (
            <VerifyMedicationsFieldGroup
              form={form}
              fields="medicationsData"
              title="Verify Medications"
              description="Review and update the client's medications for accurate drug test interpretation"
            />
          )}

          {currentStep === 3 && (
            <CollectionDetailsFieldGroup
              form={form}
              fields="collectionDetails"
              title="Collection Details"
              description=""
            />
          )}

<<<<<<< HEAD
          {currentStep === 4 && (
            <div className="space-y-6">
=======
          {currentStep === 3 && (
            <div className={wizardContainerStyles.content}>
>>>>>>> e2cb24eb
              <div>
                <h2 className="text-3xl font-bold tracking-tight">Confirm Collection</h2>
                <p className="text-muted-foreground mt-3 text-lg">
                  Review the collection details before creating the record
                </p>
              </div>

              <Card className={wizardContainerStyles.card}>
                <CardContent className={cn(wizardContainerStyles.fields, 'text-base md:text-lg pt-6')}>
                  <div className="space-y-4">
                    <div>
                      <h3 className="text-muted-foreground flex items-center gap-2 text-sm font-medium">
                        <User className="h-4 w-4" />
                        Client
                      </h3>
                      <div className="mt-2 flex items-start gap-3 pl-6">
                        <Avatar className="h-12 w-12 shrink-0">
                          <AvatarImage
                            src={formValues.clientData.headshot ?? undefined}
                            alt={`${formValues.clientData.firstName} ${formValues.clientData.lastName}`}
                          />
                          <AvatarFallback className="text-sm">
                            {formValues.clientData.firstName?.charAt(0)}
                            {formValues.clientData.lastName?.charAt(0)}
                          </AvatarFallback>
                        </Avatar>
                        <div className="flex-1 space-y-0.5">
                          <p className="text-lg font-semibold">
                            {formValues.clientData.firstName} {formValues.clientData.lastName}
                          </p>
                          <p className="text-muted-foreground text-sm">
                            {formValues.clientData.email}
                          </p>
                        </div>
                      </div>
                    </div>

                    <div className="border-t pt-4">
                      <h3 className="text-muted-foreground text-sm font-medium">Test Type</h3>
                      <p className="mt-1 pl-6 text-lg">
                        {formValues.collectionDetails.testType === '11-panel-lab'
                          ? '11-Panel Lab Test'
                          : formValues.collectionDetails.testType === '17-panel-sos-lab'
                            ? '17-Panel SOS Lab Test'
                            : 'EtG Lab Test'}
                      </p>
                    </div>

                    <div className="border-t pt-4">
                      <h3 className="text-muted-foreground text-sm font-medium">
                        Collection Date & Time
                      </h3>
                      <p className="mt-1 pl-6 text-lg">
                        {formValues.collectionDetails.collectionDate &&
                          formValues.collectionDetails.collectionTime &&
                          format(
                            new Date(
                              `${formValues.collectionDetails.collectionDate} ${formValues.collectionDetails.collectionTime}`,
                            ),
                            'PPp',
                          )}
                      </p>
                    </div>

                    {formValues.collectionDetails.breathalyzerTaken &&
                      formValues.collectionDetails.breathalyzerResult !== null &&
                      formValues.collectionDetails.breathalyzerResult !== undefined && (
                        <div className="space-y-2 border-t pt-4">
                          <h3 className="text-muted-foreground text-sm font-medium">
                            Breathalyzer Test
                          </h3>
                          <div className="pl-6">
                            <div className="flex items-center gap-2">
                              <Badge
                                variant={
                                  formValues.collectionDetails.breathalyzerResult! > 0.0
                                    ? 'destructive'
                                    : 'default'
                                }
                                className={
                                  formValues.collectionDetails.breathalyzerResult! > 0.0
                                    ? 'gap-1'
                                    : 'gap-1 bg-green-600'
                                }
                              >
                                {formValues.collectionDetails.breathalyzerResult! > 0.0 ? (
                                  <>
                                    <XCircle className="h-3 w-3" />
                                    POSITIVE (FAIL)
                                  </>
                                ) : (
                                  <>
                                    <CheckCircle2 className="h-3 w-3" />
                                    NEGATIVE (PASS)
                                  </>
                                )}
                              </Badge>
                            </div>
                            <p className="mt-2 text-sm">
                              <span className="text-muted-foreground">BAC Level:</span>{' '}
                              <span className="font-mono font-semibold">
                                {formValues.collectionDetails.breathalyzerResult!.toFixed(3)}
                              </span>
                            </p>
                            {formValues.collectionDetails.breathalyzerResult! > 0.0 && (
                              <p className="text-muted-foreground mt-1 text-xs">
                                Any detectable alcohol level constitutes a positive result.
                              </p>
                            )}
                          </div>
                        </div>
                      )}
                  </div>
                </CardContent>
              </Card>
            </div>
          )}

          {currentStep === 5 && (
            <ReviewCollectionEmailsFieldGroup
              form={form}
              fields="reviewEmailsData"
              title="Review Collection Notification"
              description=""
            />
          )}
        </div>

        {/* Navigation Buttons */}
        <div className="flex justify-between">
          <Button
            type="button"
            onClick={handlePrevious}
            variant="outline"
            disabled={isSubmitting}
            size="lg"
            className="text-lg"
          >
            <ChevronLeft className="mr-2 h-5 w-5" />
            {currentStep === 1 ? 'Cancel' : 'Back'}
          </Button>

          {!isLastStep ? (
            <Button type="button" onClick={handleNext} size="lg" className="text-lg">
              Next
              <ChevronRight className="ml-2 h-5 w-5" />
            </Button>
          ) : (
            <Button
              type="button"
              onClick={handleNext}
              size="lg"
              className={`bg-secondary text-secondary-foreground hover:bg-secondary/90 text-lg ${
                isSubmitting ? 'cursor-not-allowed opacity-50' : ''
              }`}
              disabled={isSubmitting}
            >
              {isSubmitting ? (
                'Creating...'
              ) : (
                <>
                  Create Collection Record
                  <Check className="ml-2 h-5 w-5" />
                </>
              )}
            </Button>
          )}
        </div>
      </form>
    </ShadcnWrapper>
  )
}<|MERGE_RESOLUTION|>--- conflicted
+++ resolved
@@ -291,13 +291,8 @@
             />
           )}
 
-<<<<<<< HEAD
           {currentStep === 4 && (
-            <div className="space-y-6">
-=======
-          {currentStep === 3 && (
             <div className={wizardContainerStyles.content}>
->>>>>>> e2cb24eb
               <div>
                 <h2 className="text-3xl font-bold tracking-tight">Confirm Collection</h2>
                 <p className="text-muted-foreground mt-3 text-lg">
